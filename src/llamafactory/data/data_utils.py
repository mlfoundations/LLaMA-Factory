# Copyright 2025 the LlamaFactory team.
#
# Licensed under the Apache License, Version 2.0 (the "License");
# you may not use this file except in compliance with the License.
# You may obtain a copy of the License at
#
#     http://www.apache.org/licenses/LICENSE-2.0
#
# Unless required by applicable law or agreed to in writing, software
# distributed under the License is distributed on an "AS IS" BASIS,
# WITHOUT WARRANTIES OR CONDITIONS OF ANY KIND, either express or implied.
# See the License for the specific language governing permissions and
# limitations under the License.

import json
from enum import Enum, unique
from typing import TYPE_CHECKING, Any, Optional, TypedDict, Union

import fsspec
from datasets import DatasetDict, concatenate_datasets, interleave_datasets

from ..extras import logging


if TYPE_CHECKING:
    from datasets import Dataset, IterableDataset

    from ..hparams import DataArguments


logger = logging.get_logger(__name__)


SLOTS = list[Union[str, set[str], dict[str, str]]]


@unique
class Role(str, Enum):
    USER = "user"
    ASSISTANT = "assistant"
    SYSTEM = "system"
    FUNCTION = "function"
    OBSERVATION = "observation"


class DatasetModule(TypedDict):
    train_dataset: Optional[Union["Dataset", "IterableDataset"]]
    eval_dataset: Optional[Union["Dataset", "IterableDataset", dict[str, "Dataset"]]]


def merge_dataset(
    all_datasets: list[Union["Dataset", "IterableDataset"]], data_args: "DataArguments", seed: int
) -> Union["Dataset", "IterableDataset"]:
    r"""Merge multiple datasets to a unified dataset."""
    if len(all_datasets) == 1:
        return all_datasets[0]

    elif data_args.mix_strategy == "concat":
        if data_args.streaming:
            logger.warning_rank0_once("The samples between different datasets will not be mixed in streaming mode.")

        return concatenate_datasets(all_datasets)

    elif data_args.mix_strategy.startswith("interleave"):
        if not data_args.streaming:
            logger.warning_rank0_once("We recommend using `mix_strategy=concat` in non-streaming mode.")

        return interleave_datasets(
            datasets=all_datasets,
            probabilities=data_args.interleave_probs,
            seed=seed,
            stopping_strategy="first_exhausted" if data_args.mix_strategy.endswith("under") else "all_exhausted",
        )

    else:
        raise ValueError(f"Unknown mixing strategy: {data_args.mix_strategy}.")


def split_dataset(
    dataset: Optional[Union["Dataset", "IterableDataset"]],
    eval_dataset: Optional[Union["Dataset", "IterableDataset", dict[str, "Dataset"]]],
    data_args: "DataArguments",
    seed: int,
) -> "DatasetDict":
    r"""Split the dataset and returns a dataset dict containing train set and validation set.

    Support both map dataset and iterable dataset.
    """
    if eval_dataset is not None and data_args.val_size > 1e-6:
        raise ValueError("Cannot specify `val_size` if `eval_dataset` is not None.")

    dataset_dict = {}
    if dataset is not None:
        if data_args.streaming:
            dataset = dataset.shuffle(buffer_size=data_args.buffer_size, seed=seed)

        if data_args.val_size > 1e-6:
            if data_args.streaming:
                dataset_dict["validation"] = dataset.take(int(data_args.val_size))
                dataset_dict["train"] = dataset.skip(int(data_args.val_size))
            else:
                val_size = int(data_args.val_size) if data_args.val_size > 1 else data_args.val_size
                dataset_dict = dataset.train_test_split(test_size=val_size, seed=seed)
                dataset = dataset.train_test_split(test_size=val_size, seed=seed)
                dataset_dict = {"train": dataset["train"], "validation": dataset["test"]}
        else:
            dataset_dict["train"] = dataset

    if eval_dataset is not None:
        if isinstance(eval_dataset, dict):
            dataset_dict.update({f"validation_{name}": data for name, data in eval_dataset.items()})
        else:
            if data_args.streaming:
                eval_dataset = eval_dataset.shuffle(buffer_size=data_args.buffer_size, seed=seed)

            dataset_dict["validation"] = eval_dataset

    return DatasetDict(dataset_dict)


def get_dataset_module(dataset: Union["Dataset", "DatasetDict"]) -> "DatasetModule":
    r"""Convert dataset or dataset dict to dataset module."""
    dataset_module: DatasetModule = {}
    if isinstance(dataset, DatasetDict):  # dataset dict
        if "train" in dataset:
            dataset_module["train_dataset"] = dataset["train"]

        if "validation" in dataset:
            dataset_module["eval_dataset"] = dataset["validation"]
        else:
            eval_dataset = {}
            for key in dataset.keys():
                if key.startswith("validation_"):
                    eval_dataset[key[len("validation_") :]] = dataset[key]

            if len(eval_dataset):
                dataset_module["eval_dataset"] = eval_dataset

    else:  # single dataset
        dataset_module["train_dataset"] = dataset

    return dataset_module


<<<<<<< HEAD
def setup_fs(path: str, anon: bool = False) -> "fsspec.AbstractFileSystem":
    r"""Set up a filesystem object based on the path protocol."""
    storage_options = {"anon": anon} if anon else {}
    if path.startswith("s3://"):
        fs = fsspec.filesystem("s3", **storage_options)
    elif path.startswith(("gs://", "gcs://")):
        fs = fsspec.filesystem("gcs", **storage_options)
    else:
        raise ValueError(f"Unsupported protocol in path: {path}. Use 's3://' or 'gs://'.")

    if not fs.exists(path):
        raise ValueError(f"Path does not exist: {path}.")

    return fs


def _read_json_with_fs(fs: "fsspec.AbstractFileSystem", path: str) -> list[Any]:
    r"""Helper function to read JSON/JSONL files using fsspec."""
    with fs.open(path, "r") as f:
        if path.endswith(".jsonl"):
            return [json.loads(line) for line in f if line.strip()]
        else:
            return json.load(f)


def read_cloud_json(cloud_path: str) -> list[Any]:
    r"""Read a JSON/JSONL file from cloud storage (S3 or GCS).

    Args:
        cloud_path: str
            Cloud path in the format:
            - 's3://bucket-name/file.json' for AWS S3
            - 'gs://bucket-name/file.jsonl' or 'gcs://bucket-name/file.jsonl' for Google Cloud Storage
    """
    try:
        fs = setup_fs(cloud_path, anon=True)  # try with anonymous access first
    except Exception:
        fs = setup_fs(cloud_path)  # try again with credentials

    # filter out non-JSON files
    files = [x["Key"] for x in fs.listdir(cloud_path)] if fs.isdir(cloud_path) else [cloud_path]
    files = filter(lambda file: file.endswith(".json") or file.endswith(".jsonl"), files)
    if not files:
        raise ValueError(f"No JSON/JSONL files found in the specified path: {cloud_path}.")

    return sum([_read_json_with_fs(fs, file) for file in files], [])
=======
# modified from https://github.com/jzhang38/EasyContext/
def preprocess_sp_dataset(seq_ids, world_size, sequence_parallel_mode):
    if sequence_parallel_mode == 'zigzag-ring':
        step = len(seq_ids) // (2 * world_size)
        value_chunks = [seq_ids[s : s + step] for s in range(0, len(seq_ids), step)]
        local_values = list()
        for rank in range(world_size):
            local_values.append(value_chunks[rank] + value_chunks[2 * world_size - rank - 1])
        return local_values
    elif sequence_parallel_mode == "ulysses":
        step = len(seq_ids) // world_size
        local_values = [seq_ids[s : s + step] for s in range(0, len(seq_ids), step)]
        return local_values
    else:
        raise NotImplementedError('Other sequence parallel modes are to be implemented.')
>>>>>>> a4d25a01
<|MERGE_RESOLUTION|>--- conflicted
+++ resolved
@@ -142,7 +142,6 @@
     return dataset_module
 
 
-<<<<<<< HEAD
 def setup_fs(path: str, anon: bool = False) -> "fsspec.AbstractFileSystem":
     r"""Set up a filesystem object based on the path protocol."""
     storage_options = {"anon": anon} if anon else {}
@@ -189,7 +188,8 @@
         raise ValueError(f"No JSON/JSONL files found in the specified path: {cloud_path}.")
 
     return sum([_read_json_with_fs(fs, file) for file in files], [])
-=======
+
+
 # modified from https://github.com/jzhang38/EasyContext/
 def preprocess_sp_dataset(seq_ids, world_size, sequence_parallel_mode):
     if sequence_parallel_mode == 'zigzag-ring':
@@ -204,5 +204,4 @@
         local_values = [seq_ids[s : s + step] for s in range(0, len(seq_ids), step)]
         return local_values
     else:
-        raise NotImplementedError('Other sequence parallel modes are to be implemented.')
->>>>>>> a4d25a01
+        raise NotImplementedError('Other sequence parallel modes are to be implemented.')