--- conflicted
+++ resolved
@@ -20,10 +20,7 @@
 from transformers import Trainer
 from typing_extensions import override
 
-<<<<<<< HEAD
 from ...data.processor.alst_data_adapter import create_alst_data_adapter
-=======
->>>>>>> ee8a88e5
 from ...extras import logging
 from ...extras.packages import is_transformers_version_greater_than
 from ...model.model_utils.alst_config import create_alst_config
@@ -53,45 +50,12 @@
         finetuning_args: "FinetuningArguments",
         processor: Optional["ProcessorMixin"],
         model_args: Optional["ModelArguments"] = None,
-<<<<<<< HEAD
-        **kwargs,
-    ) -> None:
-        # Configure FP8 for both DeepSpeed and native Accelerate
-        if model_args is not None and model_args.fp8:
-            import os
-
-            # Always set mixed precision to fp8 first
-            os.environ["ACCELERATE_MIXED_PRECISION"] = "fp8"
-            logger.info_rank0("Set ACCELERATE_MIXED_PRECISION=fp8")
-
-            # Configure FP8 backend and options
-            backend = getattr(model_args, 'fp8_backend', 'auto')
-            if backend != 'auto':
-                os.environ["FP8_BACKEND"] = backend
-                logger.info_rank0(f"Set FP8_BACKEND={backend}")
-
-            # Create and validate recipe kwargs (for logging/debugging)
-            if importlib.util.find_spec("deepspeed") is not None:
-                deepspeed_fp8_kwargs = create_deepspeed_fp8_kwargs(model_args)
-                logger.info_rank0(f"DeepSpeed FP8 kwargs created: {deepspeed_fp8_kwargs}")
-            else:
-                fp8_kwargs = create_fp8_kwargs(model_args)
-                logger.info_rank0(f"Native FP8 kwargs created: {fp8_kwargs}")
-
-                if hasattr(model_args, 'fp8_enable_fsdp_float8_all_gather') and model_args.fp8_enable_fsdp_float8_all_gather:
-                    os.environ["FP8_ENABLE_FSDP_FLOAT8_ALL_GATHER"] = "true"
-                    logger.info_rank0("Set FP8_ENABLE_FSDP_FLOAT8_ALL_GATHER=true")
-
-            logger.info_rank0("FP8 environment variables configured for Accelerate")
-
-=======
         **kwargs
     ) -> None:
         # Configure FP8 environment if enabled
         if model_args is not None and model_args.fp8:
             from ..fp8_utils import configure_fp8_environment
             configure_fp8_environment(model_args)
->>>>>>> ee8a88e5
         if is_transformers_version_greater_than("4.46"):
             kwargs["processing_class"] = kwargs.pop("tokenizer")
 
